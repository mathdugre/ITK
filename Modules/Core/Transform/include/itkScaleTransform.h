--- conflicted
+++ resolved
@@ -114,7 +114,6 @@
    * transformation. This transform has the center point as it's fixed
    * parameters.
    */
-<<<<<<< HEAD
   virtual void SetFixedParameters(const ParametersType &params) ITK_OVERRIDE
     {
       if (params.GetSize() != NDimensions)
@@ -125,14 +124,6 @@
       Superclass::SetFixedParameters(params);
     }
 #endif
-=======
-  virtual void SetFixedParameters(const ParametersType &) ITK_OVERRIDE
-  {
-  }
-
-  /** Get the fixed parameters */
-  virtual const ParametersType & GetFixedParameters(void) const ITK_OVERRIDE;
->>>>>>> 16a4fcb0
 
   /** Get the Jacobian matrix. */
   virtual void ComputeJacobianWithRespectToParameters(const InputPointType & point, JacobianType & j) const ITK_OVERRIDE;
@@ -201,18 +192,7 @@
   /** Set the transformation to an Identity
    *
    * This sets all the scales to 1.0 */
-<<<<<<< HEAD
   void SetIdentity();
-=======
-  void SetIdentity() ITK_OVERRIDE
-  {
-    m_Scale.Fill(1.0);
-  }
-
-  /** Set/Get the center used as fixed point for the scaling */
-  itkSetMacro(Center, InputPointType);
-  itkGetConstReferenceMacro(Center, InputPointType);
->>>>>>> 16a4fcb0
 
   /** Get access to scale values */
   itkGetConstReferenceMacro(Scale, ScaleType);
