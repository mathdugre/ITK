/*=========================================================================
 *
 *  Copyright Insight Software Consortium
 *
 *  Licensed under the Apache License, Version 2.0 (the "License");
 *  you may not use this file except in compliance with the License.
 *  You may obtain a copy of the License at
 *
 *         http://www.apache.org/licenses/LICENSE-2.0.txt
 *
 *  Unless required by applicable law or agreed to in writing, software
 *  distributed under the License is distributed on an "AS IS" BASIS,
 *  WITHOUT WARRANTIES OR CONDITIONS OF ANY KIND, either express or implied.
 *  See the License for the specific language governing permissions and
 *  limitations under the License.
 *
 *=========================================================================*/
#ifndef itkOffset_h
#define itkOffset_h

#include "itkSize.h"

#include <memory>

namespace itk
{
namespace Functor
{
template< unsigned int VOffsetDimension >
class OffsetLexicographicCompare;
}

/**
 * \class Offset
 * \brief Represent the offset between two n-dimensional indexes
 *  in a n-dimensional image.
 *
 * Offset is a templated class to represent a multi-dimensional offset,
 * i.e. (i,j,k,...). Offset is templated over the dimension of the space.
 *
 * For the sake of efficiency, Offset does not define a default constructor, a
 * copy constructor, or an operator=. We rely on the compiler to provide
 * efficient bitwise copies.
 *
 * \sa Index
 * \ingroup ImageAccess
 * \ingroup ITKCommon
 *
 * \wiki
 * \wikiexample{SimpleOperations/Offset,Add an offset to a pixel index}
 * \endwiki
 */

template< unsigned int VOffsetDimension = 2 >
class Offset
{
public:
  /** Standard class typedefs. */
  typedef Offset Self;

  /** Dimension constant */
  itkStaticConstMacro(Dimension, unsigned int, VOffsetDimension);

  /** Get the dimension (size) of the index. */
  static unsigned int GetOffsetDimension() { return VOffsetDimension; }

  /** Compatible offset typedefs. */
  typedef   Offset< VOffsetDimension > OffsetType;
  typedef   itk::OffsetValueType       OffsetValueType;

  /** Lexicographic ordering functor type.  */
  typedef Functor::OffsetLexicographicCompare< VOffsetDimension > LexicographicCompare;

  /** Add an offset to an offset. */
  const Self
  operator+(const Self & offset) const
  {
    Self result;

    for ( unsigned int i = 0; i < VOffsetDimension; i++ )
          { result[i] = m_Offset[i] + offset[i]; }
    return result;
  }

  /** Add a size to an offset.  */
  const Self
  operator+(const Size< VOffsetDimension > & size) const
  {
    Self result;

    for ( unsigned int i = 0; i < VOffsetDimension; i++ )
          { result[i] = m_Offset[i] + size[i]; }
    return result;
  }

  /** Increment index by a size.  */
  const Self &
  operator+=(const Size< VOffsetDimension > & size)
  {
    for ( unsigned int i = 0; i < VOffsetDimension; i++ )
          { m_Offset[i] += size[i]; }
    return *this;
  }

  /** Decrement index by a size.  */
  const Self &
  operator-=(const Size< VOffsetDimension > & size)
  {
    for ( unsigned int i = 0; i < VOffsetDimension; i++ )
          { m_Offset[i] -= size[i]; }
    return *this;
  }

  /** Subtract two offsets. */
  const Self
  operator-(const Self & vec)
  {
    Self result;

    for ( unsigned int i = 0; i < VOffsetDimension; i++ )
          { result[i] = m_Offset[i] - vec.m_Offset[i]; }
    return result;
  }

  /** Increment offset by an offset.  */
  const Self &
  operator+=(const Self & vec)
  {
    for ( unsigned int i = 0; i < VOffsetDimension; i++ )
          { m_Offset[i] += vec.m_Offset[i]; }
    return *this;
  }

  /** Decrement offset by an offset.  */
  const Self &
  operator-=(const Self & vec)
  {
    for ( unsigned int i = 0; i < VOffsetDimension; i++ )
          { m_Offset[i] -= vec.m_Offset[i]; }
    return *this;
  }

  /** Compare two offsets. */
  bool
  operator==(const Self & vec) const
  {
    bool same = 1;

    for ( unsigned int i = 0; i < VOffsetDimension && same; i++ )
          { same = ( m_Offset[i] == vec.m_Offset[i] ); }
    return same;
  }

  /** Compare two offsets. */
  bool
  operator!=(const Self & vec) const
  {
    bool same = 1;

    for ( unsigned int i = 0; i < VOffsetDimension && same; i++ )
          { same = ( m_Offset[i] == vec.m_Offset[i] ); }
    return !same;
  }

  /** Access an element of the offset. Elements are numbered
   * 0, ..., VOffsetDimension-1. No bounds checking is performed. */
  OffsetValueType & operator[](unsigned int dim)
  { return m_Offset[dim]; }

  /** Access an element of the index. Elements are numbered
   * 0, ..., VOffsetDimension-1. This version can only be an rvalue.
   * No bounds checking is performed. */
  OffsetValueType operator[](unsigned int dim) const
  { return m_Offset[dim]; }

  /** Get the index. This provides a read only reference to the index.
   * \sa SetOffset() */
  const OffsetValueType * GetOffset() const { return m_Offset; }

  /** Set the index.
   * Try to prototype this function so that val has to point to a block of
   * memory that is the appropriate size.
   * \sa GetOffset() */
  void SetOffset(const OffsetValueType val[VOffsetDimension])
  {
    std::copy(val,
              val+VOffsetDimension,
              m_Offset);
  }

  /** Return a basis vector of the form [0, ..., 0, 1, 0, ... 0] where the "1"
   * is positioned in the location specified by the parameter "dim". Valid
   * values of "dim" are 0, ..., VOffsetDimension-1. */
  static Self GetBasisOffset(unsigned int dim);

  /** Set one value for the offset in all dimensions.  Useful for initializing
   * an offset to zero. */
  void Fill(OffsetValueType value)
  { for ( unsigned int i = 0; i < VOffsetDimension; ++i ) { m_Offset[i] = value; } }

  /** Offset is an "aggregate" class.  Its data is public (m_Offset)
   * allowing for fast and convenient instantiations/assignments.
   *
   * The following syntax for assigning an index is allowed/suggested:
   *    Offset<3> index = {5, 2, 7}; */
  OffsetValueType m_Offset[VOffsetDimension];

// force gccxml to find the constructors found before the internal upgrade to
// gcc 4.2
#if defined( ITK_WRAPPING_PARSER )
<<<<<<< HEAD
  // Do not use c++11 'delete' keyword here.  This code block is here to
  // explicitly provide the wrapping facilities with handles to the default and
  // copy constructors, and the assignment operator that are otherwise declared
  // implicitly.
  Offset();
  Offset(const Self&);
  void operator=(const Self&);

=======
  Offset();
  Offset(const Self &);
  void operator=(const Self &);
>>>>>>> f416246d
#endif
};

namespace Functor
{
/** \class OffsetLexicographicCompare
 * \brief Order Offset instances lexicographically.
 *
 * This is a comparison functor suitable for storing Offset instances
 * in an STL container.  The ordering is total and unique but has
 * little geometric meaning.
 * \ingroup ITKCommon
 */
template< unsigned int VOffsetDimension >
class OffsetLexicographicCompare
{
public:
  bool operator()(Offset< VOffsetDimension > const & l,
                  Offset< VOffsetDimension > const & r) const
  {
    for ( unsigned int i = 0; i < VOffsetDimension; ++i )
      {
      if ( l.m_Offset[i] < r.m_Offset[i] )
        {
        return true;
        }
      else if ( l.m_Offset[i] > r.m_Offset[i] )
        {
        return false;
        }
      }
    return false;
  }
};
}

template< unsigned int VOffsetDimension >
Offset< VOffsetDimension >
Offset< VOffsetDimension >
::GetBasisOffset(unsigned int dim)
{
  Self ind;

  memset(ind.m_Offset, 0, sizeof( OffsetValueType ) * VOffsetDimension);
  ind.m_Offset[dim] = 1;
  return ind;
}

template< unsigned int VOffsetDimension >
std::ostream & operator<<(std::ostream & os, const Offset< VOffsetDimension > & ind)
{
  os << "[";
  unsigned int dimlim = VOffsetDimension - 1;
  for ( unsigned int i = 0; i < dimlim; ++i )
    {
    os << ind[i] << ", ";
    }
  if ( VOffsetDimension >= 1 )
    {
    os << ind[VOffsetDimension - 1];
    }
  os << "]";
  return os;
}
} // end namespace itk

#endif<|MERGE_RESOLUTION|>--- conflicted
+++ resolved
@@ -205,10 +205,7 @@
    *    Offset<3> index = {5, 2, 7}; */
   OffsetValueType m_Offset[VOffsetDimension];
 
-// force gccxml to find the constructors found before the internal upgrade to
-// gcc 4.2
 #if defined( ITK_WRAPPING_PARSER )
-<<<<<<< HEAD
   // Do not use c++11 'delete' keyword here.  This code block is here to
   // explicitly provide the wrapping facilities with handles to the default and
   // copy constructors, and the assignment operator that are otherwise declared
@@ -216,12 +213,6 @@
   Offset();
   Offset(const Self&);
   void operator=(const Self&);
-
-=======
-  Offset();
-  Offset(const Self &);
-  void operator=(const Self &);
->>>>>>> f416246d
 #endif
 };
 
