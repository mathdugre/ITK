/*=========================================================================
 *
 *  Copyright Insight Software Consortium
 *
 *  Licensed under the Apache License, Version 2.0 (the "License");
 *  you may not use this file except in compliance with the License.
 *  You may obtain a copy of the License at
 *
 *         http://www.apache.org/licenses/LICENSE-2.0.txt
 *
 *  Unless required by applicable law or agreed to in writing, software
 *  distributed under the License is distributed on an "AS IS" BASIS,
 *  WITHOUT WARRANTIES OR CONDITIONS OF ANY KIND, either express or implied.
 *  See the License for the specific language governing permissions and
 *  limitations under the License.
 *
 *=========================================================================*/
/*=========================================================================
 *
 *  Portions of this file are subject to the VTK Toolkit Version 3 copyright.
 *
 *  Copyright (c) Ken Martin, Will Schroeder, Bill Lorensen
 *
 *  For complete copyright, license and disclaimer of warranty information
 *  please refer to the NOTICE file at the top of the ITK source tree.
 *
 *=========================================================================*/
/**
 * itkMacro.h defines standard system-wide macros, constants, and other
 * parameters. One of its most important functions is to define macros used
 * to interface to instance variables in a standard fashion. For example,
 * these macros manage modified time, debugging information, and provide a
 * standard interface to set and get instance variables.  Macros are
 * available for built-in types; for string classe; vector arrays;
 * object pointers; and debug, warning, and error printout information.
 */

#ifndef itkMacro_h
#define itkMacro_h

#include "itkWin32Header.h"
#include "itkConfigure.h"
#include "ITKCommonExport.h"

#include <typeinfo>

#include <string>
#include <cstdlib>
#ifndef NDEBUG
#include <cassert>
#endif

#include <sstream>

/** \namespace itk
 * \brief The "itk" namespace contains all Insight Segmentation and
 * Registration Toolkit (ITK) classes. There are several nested namespaces
 * within the itk:: namespace. */
namespace itk
{
// end namespace itk - this is here for documentation purposes
}

/** A convenience macro marks variables as not being used by a method,
 * avoiding compile-time warnings. */
#define itkNotUsed(x)


// Define ITK_PRAGMA macro.
//
// It sets "#pragma" preprocessor directives without expecting the arguments
// to be quoted.
#define ITK_PRAGMA(x) _Pragma (#x)

// The clang compiler has many useful non-default compiler warnings
// that tend to have a high false positive rate.
// The following set of defines allows us to suppress false positives
// and still track down suspicious code
#if defined(__clang__) && defined(__has_warning)
#define CLANG_PRAGMA_PUSH ITK_PRAGMA(clang diagnostic push)
#define CLANG_PRAGMA_POP  ITK_PRAGMA(clang diagnostic pop)
#if __has_warning("-Wfloat-equal")
#define CLANG_SUPPRESS_Wfloat_equal ITK_PRAGMA( clang diagnostic ignored "-Wfloat-equal" )
#else
#define CLANG_SUPPRESS_Wfloat_equal
#endif
#if __has_warning( "-Wc++14-extensions" )
#define CLANG_SUPPRESS_Wc__14_extensions ITK_PRAGMA( clang diagnostic ignored "-Wc++14-extensions" )
#else
#define CLANG_SUPPRESS_Wc__14_extensions
#endif
#else
#define CLANG_PRAGMA_PUSH
#define CLANG_PRAGMA_POP
#define CLANG_SUPPRESS_Wfloat_equal
#define CLANG_SUPPRESS_Wc__14_extensions
#endif

// Define ITK_GCC_PRAGMA_DIAG(param1 [param2 [...]]) macro.
//
// This macros sets a pragma diagnostic if it supported by the version
// of GCC being used otherwise it is a no-op.
//
// GCC diagnostics pragma supported only with GCC >= 4.2
#if defined( __GNUC__ ) && !defined( __INTEL_COMPILER )
#  if ( __GNUC__ > 4 ) || (( __GNUC__ >= 4 ) && ( __GNUC_MINOR__ >= 2 ))
#    define ITK_GCC_PRAGMA_DIAG(x) ITK_PRAGMA(GCC diagnostic x)
#  else
#    define ITK_GCC_PRAGMA_DIAG(x)
#  endif
#else
#  define ITK_GCC_PRAGMA_DIAG(x)
#endif

// Define ITK_GCC_PRAGMA_DIAG_(PUSH|POP) macros.
//
// These macros respectively push and pop the diagnostic context
// if it is supported by the version of GCC being used
// otherwise it is a no-op.
//
// GCC push/pop diagnostics pragma are supported only with GCC >= 4.6
//
// Define macro ITK_HAS_GCC_PRAGMA_DIAG_PUSHPOP if it is supported.
#if defined( __GNUC__ ) && !defined( __INTEL_COMPILER )
#  if ( __GNUC__ > 4 ) || (( __GNUC__ >= 4 ) && ( __GNUC_MINOR__ >= 6 ))
#    define ITK_GCC_PRAGMA_DIAG_PUSH() ITK_GCC_PRAGMA_DIAG(push)
#    define ITK_GCC_PRAGMA_DIAG_POP() ITK_GCC_PRAGMA_DIAG(pop)
#    define ITK_HAS_GCC_PRAGMA_DIAG_PUSHPOP
#  else
#    define ITK_GCC_PRAGMA_DIAG_PUSH()
#    define ITK_GCC_PRAGMA_DIAG_POP()
#  endif
#else
#  define ITK_GCC_PRAGMA_DIAG_PUSH()
#  define ITK_GCC_PRAGMA_DIAG_POP()
#endif

/*
 * ITK only supports MSVC++ 7.1 and greater
 * MSVC++ 11.0 _MSC_VER = 1700
 * MSVC++ 10.0 _MSC_VER = 1600
 * MSVC++ 9.0 _MSC_VER = 1500
 * MSVC++ 8.0 _MSC_VER = 1400
 * MSVC++ 7.1 _MSC_VER = 1310
 * MSVC++ 7.0 _MSC_VER = 1300
 * MSVC++ 6.0 _MSC_VER = 1200
 * MSVC++ 5.0 _MSC_VER = 1100
*/
#if defined( _MSC_VER ) && ( _MSC_VER < 1310 )
//#error "_MSC_VER < 1310 (MSVC++ 7.1) not supported under ITKv4"
#endif
#if defined( __SUNPRO_CC ) && ( __SUNPRO_CC < 0x590 )
#error "__SUNPRO_CC < 0x590 not supported under ITKv4"
#endif
#if defined( __CYGWIN__ )
#error "The Cygwin compiler is not supported in ITKv4 and above"
#endif
#if defined( __BORLANDC__ )
#error "The Borland C compiler is not supported in ITKv4 and above"
#endif
#if defined( __MWERKS__ )
#error "The MetroWerks compiler is not supported in ITKv4 and above"
#endif
#if defined( __GNUC__ ) && ( __GNUC__ < 3 )
#error "The __GNUC__ version 2.95 compiler is not supprted under ITKv4 and above"
#if defined( __sgi )
//This is true for IRIX 6.5.18m with MIPSPro 7.3.1.3m.
//TODO: At some future point, it may be necessary to
//define a minimum __sgi version that will work.
#error "The __sgi compiler is not supprted under ITKv4 and above"
#endif
#endif

// Setup symbol exports
#if defined( _WIN32 ) || defined ( WIN32 )
  #define ITK_ABI_IMPORT __declspec(dllimport)
  #define ITK_ABI_EXPORT __declspec(dllexport)
  #define ITK_ABI_HIDDEN
#else
  #if __GNUC__ >= 4
    #define ITK_ABI_IMPORT __attribute__ ((visibility ("default")))
    #define ITK_ABI_EXPORT __attribute__ ((visibility ("default")))
    #define ITK_ABI_HIDDEN __attribute__ ((visibility ("hidden")))
  #else
    #define ITK_ABI_IMPORT
    #define ITK_ABI_EXPORT
    #define ITK_ABI_HIDDEN
  #endif
#endif

// Setup symbol exports
#ifndef ITK_TEMPLATE_EXPORT
  #ifdef ITK_TEMPLATE_VISIBILITY_DEFAULT
    #define ITK_TEMPLATE_EXPORT __attribute__ ((visibility ("default")))
  #else
    #define ITK_TEMPLATE_EXPORT
  #endif
#endif

// Setup symbol exports
#ifdef ITK_TEMPLATE_VISIBILITY_DEFAULT
  #define ITK_FORCE_EXPORT_MACRO(moduleName) __attribute__ ((visibility ("default")))
#else
  #define ITK_FORCE_EXPORT_MACRO(moduleName) moduleName ## _EXPORT
#endif

#ifndef ITK_FORWARD_EXPORT
  // If build with shared libraries, on MacOS, if USE_COMPILER_HIDDEN_VISIBILITY is ON
  #if defined(__APPLE__)\
   && defined(ITK_TEMPLATE_VISIBILITY_DEFAULT)\
   && defined(ITK_BUILD_SHARED_LIBS)\
   && defined(USE_COMPILER_HIDDEN_VISIBILITY)
    #define ITK_FORWARD_EXPORT __attribute__ ((visibility ("default")))
  #else
    #define ITK_FORWARD_EXPORT
  #endif
#endif


//-*-*-*
//The following deprecations should be removed in ITKV6 and later
//NOTE DEPRECATED should be ITK_NOEXCEPT
#define ITK_NOEXCEPT_OR_THROW error "Replace ITK_NOEXCEPT_OR_THROW with ITK_NOEXCEPT"
//NOTE DEPRECATED!  should be ITK_COMPILER_CXX_STATIC_ASSERT
#if !defined( ITK_LEGACY_REMOVE )
#define ITK_DELETE_FUNCTION = delete
#else
#define ITK_DELETE_FUNCTION error "Replace ITK_DELETE_FUNCTION with = delete"
#endif
//-*-*-*

<<<<<<< HEAD
// DEPRECATED: These macros are left here for compatibility with remote modules.
// Once they have been removed from all known remote modules, this code should
// be removed.
#if defined ( ITK_FUTURE_LEGACY_REMOVE )
  #define ITK_CONSTEXPR_FUNC "Replace ITK_CONSTEXPR_FUNC with constexpr"
  #define ITK_CONSTEXPR_VAR  "Replace ITK_CONSTEXPR_VAR with constexpr"
#else
=======
// A macro for methods which are const in ITKv5, but not in ITKv4
#define ITKv5_CONST

#if ITK_COMPILER_CXX_CONSTEXPR
>>>>>>> 6dd12c2c
  #define ITK_CONSTEXPR_FUNC constexpr
  #define ITK_CONSTEXPR_VAR constexpr
#endif

// Use "ITK_FALLTHROUGH;" to annotate deliberate fall-through in switches,
// use it analogously to "break;".  The trailing semi-colon is required.
#if defined( __GNUC__ ) && !defined( __INTEL_COMPILER )
# if ( __GNUC__ >= 7 )
#  define ITK_FALLTHROUGH __attribute__((fallthrough))
# endif
#elif defined(__has_warning)
# if __has_feature(cxx_attributes) && __has_warning("-Wimplicit-fallthrough")
#  define ITK_FALLTHROUGH [[clang::fallthrough]]
# endif
#endif

#ifndef ITK_FALLTHROUGH
# define ITK_FALLTHROUGH ((void)0)
#endif

/** Define two object creation methods.  The first method, New(),
 * creates an object from a class, potentially deferring to a factory.
 * The second method, CreateAnother(), creates an object from an
 * instance, potentially deferring to a factory.  This second method
 * allows you to create an instance of an object that is exactly the
 * same type as the referring object.  This is useful in cases where
 * an object has been cast back to a base class.
 *
 * These creation methods first try asking the object factory to create
 * an instance, and then default to the standard "new" operator if the
 * factory fails.
 *
 * These routines assigns the raw pointer to a smart pointer and then call
 * UnRegister() on the rawPtr to compensate for LightObject's constructor
 * initializing an object's reference count to 1 (needed for proper
 * initialization of process objects and data objects cycles).
 *
 * Break the methods into itkSimpleNewMacro and itkCreateAnotherMacro
 * so we can selectively overload CreateAnother() without having to
 * provide a definition for New(). */
#define itkNewMacro(x)                                         \
  itkSimpleNewMacro(x)                                         \
  itkCreateAnotherMacro(x)                                     \
  itkCloneMacro(x)

#define itkSimpleNewMacro(x)                                   \
  static Pointer New(void)                                     \
    {                                                          \
    Pointer smartPtr = ::itk::ObjectFactory< x >::Create();    \
    if ( smartPtr == nullptr )                \
      {                                                        \
      smartPtr = new x;                                        \
      }                                                        \
    smartPtr->UnRegister();                                    \
    return smartPtr;                                           \
    }

#define itkCreateAnotherMacro(x)                               \
  ::itk::LightObject::Pointer CreateAnother(void) const override \
    {                                                          \
    ::itk::LightObject::Pointer smartPtr;                      \
    smartPtr = x::New().GetPointer();                          \
    return smartPtr;                                           \
    }

#define itkCloneMacro(x)                                        \
  Pointer Clone() const                             \
  {                                                             \
    Pointer rval =                                  \
      dynamic_cast<x *>(this->InternalClone().GetPointer());    \
    return rval;                                                \
  }

/** Define two object creation methods.  The first method, New(),
 * creates an object from a class but does not defer to a factory.
 * The second method, CreateAnother(), creates an object from an
 * instance, again without deferring to a factory.  This second method
 * allows you to create an instance of an object that is exactly the
 * same type as the referring object.  This is useful in cases where
 * an object has been cast back to a base class.
 *
 * These routines assigns the raw pointer to a smart pointer and then call
 * UnRegister() on the rawPtr to compensate for LightObject's constructor
 * initializing an object's reference count to 1 (needed for proper
 * initialization of process objects and data objects cycles). */
#define itkFactorylessNewMacro(x)                              \
  static Pointer New(void)                                     \
    {                                                          \
    Pointer smartPtr;                                          \
    x *     rawPtr = new x;                                    \
    smartPtr = rawPtr;                                         \
    rawPtr->UnRegister();                                      \
    return smartPtr;                                           \
    }                                                          \
  ::itk::LightObject::Pointer CreateAnother(void) const override \
    {                                                          \
    ::itk::LightObject::Pointer smartPtr;                      \
    smartPtr = x::New().GetPointer();                          \
    return smartPtr;                                           \
    }

//
// A macro to disallow the copy constructor and operator= functions
// This should be used in the private: declarations for a class
//
// ITK's paradigm for smart pointer and pipeline consistency
// prohibits the use of copy construction and operator= functions.
//
#define ITK_DISALLOW_COPY_AND_ASSIGN(TypeName)         \
  TypeName(const TypeName&) = delete;                  \
  TypeName& operator=(const TypeName&) = delete

/** Macro used to add standard methods to all classes, mainly type
 * information. */
#define itkTypeMacro(thisClass, superclass)  \
  const char *GetNameOfClass() const override \
    {                                        \
    return #thisClass;                      \
    }

#define itkTypeMacroNoParent(thisClass)             \
  virtual const char *GetNameOfClass() const \
  {                                          \
    return #thisClass;                       \
  }

namespace itk
{
/**
 * The following is used to output debug, warning, and error messages.
 * Use a global function which actually calls:
 * OutputWindow::GetInstance()->DisplayText();
 * This is to avoid Object \#include of OutputWindow
 * while OutputWindow \#includes Object. */
extern ITKCommon_EXPORT void OutputWindowDisplayText(const char *);

extern ITKCommon_EXPORT void OutputWindowDisplayErrorText(const char *);

extern ITKCommon_EXPORT void OutputWindowDisplayWarningText(const char *);

extern ITKCommon_EXPORT void OutputWindowDisplayGenericOutputText(const char *);

extern ITKCommon_EXPORT void OutputWindowDisplayDebugText(const char *);
} // end namespace itk

/** This macro is used to print debug (or other information). They are
 * also used to catch errors, etc. Example usage looks like:
 * itkDebugMacro(<< "this is debug info" << this->SomeVariable); */
#if defined( NDEBUG )
#define itkDebugMacro(x)
#define itkDebugStatement(x)
#else
#define itkDebugMacro(x)                                                \
    {                                                                   \
    if ( this->GetDebug() && ::itk::Object::GetGlobalWarningDisplay() ) \
      {                                                                 \
      std::ostringstream itkmsg;                                        \
      itkmsg << "Debug: In " __FILE__ ", line " << __LINE__ << "\n"     \
             << this->GetNameOfClass() << " (" << this << "): " x       \
             << "\n\n";                                                 \
      ::itk::OutputWindowDisplayDebugText( itkmsg.str().c_str() );      \
      }                                                                 \
    }

//The itkDebugStatement is to be used to protect code that is only
//used in the itkDebugMacro
#define itkDebugStatement(x) x
#endif

/** This macro is used to print warning information (i.e., unusual circumstance
 * but not necessarily fatal.) Example usage looks like:
 * itkWarningMacro(<< "this is warning info" << this->SomeVariable); */
#define itkWarningMacro(x)                                            \
    {                                                                 \
    if ( ::itk::Object::GetGlobalWarningDisplay() )                   \
      {                                                               \
      std::ostringstream itkmsg;                                      \
      itkmsg << "WARNING: In " __FILE__ ", line " << __LINE__ << "\n" \
             << this->GetNameOfClass() << " (" << this << "): " x     \
             << "\n\n";                                               \
      ::itk::OutputWindowDisplayWarningText( itkmsg.str().c_str() );  \
      }                                                               \
    }

//The itkDebugStatement is to be used ot protect code that is only
//used in the itkDebugMacro
#define itkWarningStatement(x) x

#if defined( ITK_CPP_FUNCTION )
  #if defined( _WIN32 ) && !defined( __MINGW32__ ) && !defined( ITK_WRAPPING_PARSER )
    #define ITK_LOCATION __FUNCSIG__
  #elif defined( __GNUC__ )
    #define ITK_LOCATION __PRETTY_FUNCTION__
  #else
    #define ITK_LOCATION __FUNCTION__
  #endif
#else
  #define ITK_LOCATION "unknown"
#endif

/** The exception macro is used to print error information (i.e., usually
 * a condition that results in program failure). Example usage looks like:
 * itkExceptionMacro(<< "this is error info" << this->SomeVariable); */
#define itkExceptionMacro(x)                                                            \
    {                                                                                   \
    std::ostringstream message;                                                         \
    message << "itk::ERROR: " << this->GetNameOfClass()                                 \
            << "(" << this << "): " x;                                                  \
    ::itk::ExceptionObject e_(__FILE__, __LINE__, message.str().c_str(), ITK_LOCATION); \
    throw e_; /* Explicit naming to work around Intel compiler bug.  */                 \
    }

#define itkGenericExceptionMacro(x)                                                     \
    {                                                                                   \
    std::ostringstream message;                                                         \
    message << "itk::ERROR: " x;                                                        \
    ::itk::ExceptionObject e_(__FILE__, __LINE__, message.str().c_str(), ITK_LOCATION); \
    throw e_; /* Explicit naming to work around Intel compiler bug.  */                 \
    }

#define itkDeclareExceptionMacro(newexcp,parentexcp,whatmessage)                        \
namespace itk {                                                                         \
class newexcp : public parentexcp                                            \
{                                                                                       \
public:                                                                                 \
newexcp( const char *file, unsigned int lineNumber ) :                                  \
parentexcp( file, lineNumber )                                                          \
{                                                                                       \
  this->SetDescription( whatmessage );                                                  \
}                                                                                       \
newexcp( const std::string & file, unsigned int lineNumber ) :                          \
parentexcp( file, lineNumber )                                                          \
{                                                                                       \
  this->SetDescription( whatmessage );                                                  \
}                                                                                       \
itkTypeMacro(newexcp, parentexcp);                                                      \
};                                                                                      \
}

#define itkSpecializedExceptionMacro(exceptiontype)                                     \
    {                                                                                   \
    ::itk::exceptiontype e_(__FILE__, __LINE__);                                        \
    e_.SetLocation(ITK_LOCATION);                                                       \
    throw e_; /* Explicit naming to work around Intel compiler bug.  */                 \
    }

#define itkSpecializedMessageExceptionMacro(exceptiontype,x)                            \
    {                                                                                   \
    ::itk::exceptiontype e_(__FILE__, __LINE__);                                        \
    std::ostringstream message;                                                         \
    message << "itk::ERROR: " x;                                                        \
    e_.SetDescription(message.str().c_str());                                           \
    e_.SetLocation(ITK_LOCATION);                                                       \
    throw e_; /* Explicit naming to work around Intel compiler bug.  */                 \
    }


#define itkGenericOutputMacro(x)                                           \
    {                                                                      \
    if ( ::itk::Object::GetGlobalWarningDisplay() )                        \
      {                                                                    \
      std::ostringstream itkmsg;                                           \
      itkmsg << "WARNING: In " __FILE__ ", line " << __LINE__ << "\n"      \
      x << "\n\n";                                                         \
      ::itk::OutputWindowDisplayGenericOutputText( itkmsg.str().c_str() ); \
      }                                                                    \
    }

//----------------------------------------------------------------------------
// Macros for simplifying the use of logging
//
#define itkLogMacro(x, y)                                \
    {                                                    \
    if ( this->GetLogger() )                             \
      {                                                  \
      this->GetLogger()->Write(::itk::LoggerBase::x, y); \
      }                                                  \
    }

#define itkLogMacroStatic(obj, x, y)                    \
    {                                                   \
    if ( obj->GetLogger() )                             \
      {                                                 \
      obj->GetLogger()->Write(::itk::LoggerBase::x, y); \
      }                                                 \
    }

//----------------------------------------------------------------------------
// Setup legacy code policy.
//
// CMake options ITK_LEGACY_REMOVE and ITK_LEGACY_SILENT are converted
// They may be used to completely remove legacy code or silence the
// warnings.  The default is to warn about their use.
//
// Source files that test the legacy code may define ITK_LEGACY_TEST
// like this:
//
//  #define ITK_LEGACY_TEST
//  #include "itkClassWithDeprecatedMethod.h"
//
// in order to silence the warnings for calling deprecated methods.
// No other source files in ITK should call the methods since they are
// provided only for compatibility with older user code.

// Define itkLegacyMacro to mark legacy methods where they are
// declared in their class.  Example usage:
//
//   // \deprecated Replaced by MyOtherMethod() as of ITK 2.0.
//   itkLegacyMacro(void MyMethod());
//
// See below for what to do for the method definition.
#if defined( ITK_LEGACY_REMOVE )
#define itkLegacyMacro(method) /* no ';' */
#elif defined( ITK_LEGACY_SILENT ) || defined( ITK_LEGACY_TEST ) || defined( ITK_WRAPPING_PARSER )
// Provide legacy methods with no warnings.
#define itkLegacyMacro(method) method
#else
// Setup compile-time warnings for uses of deprecated methods if
// possible on this compiler.
#if defined( __GNUC__ ) && !defined( __INTEL_COMPILER ) && ( __GNUC__ > 3 || ( __GNUC__ == 3 && __GNUC_MINOR__ >= 1 ) )
#define itkLegacyMacro(method) method __attribute__( ( deprecated ) )
#elif defined( _MSC_VER )
#define itkLegacyMacro(method) __declspec(deprecated) method
#else
#define itkLegacyMacro(method) method
#endif
#endif

// Macros to create runtime deprecation warning messages in function
// bodies.  Example usage:
//
//   #if !defined( ITK_LEGACY_REMOVE )
//   void itkMyClass::MyOldMethod()
//     {
//     itkLegacyBodyMacro(itkMyClass::MyOldMethod, 2.0);
//     }
//
//   void itkMyClass::MyMethod()
//     {
//     itkLegacyReplaceBodyMacro(itkMyClass::MyMethod, 2.0,
//                               itkMyClass::MyOtherMethod);
//     }
//   #endif
#if defined( ITK_LEGACY_REMOVE ) || defined( ITK_LEGACY_SILENT )
#define itkLegacyBodyMacro(method, version)
#define itkLegacyReplaceBodyMacro(method, version, replace)
#define itkGenericLegacyBodyMacro(method, version)
#define itkGenericLegacyReplaceBodyMacro(method, version, replace)
#else
#define itkLegacyBodyMacro(method, version) \
  itkWarningMacro(#method " was deprecated for ITK " #version " and will be removed in a future version.")
#define itkLegacyReplaceBodyMacro(method, version, replace)                                                   \
  itkWarningMacro(                                                                                            \
    #method " was deprecated for ITK " #version " and will be removed in a future version.  Use " #replace \
    " instead.")
#define itkGenericLegacyBodyMacro(method, version) \
  itkGenericOutputMacro(#method " was deprecated for ITK " #version " and will be removed in a future version.")
#define itkGenericLegacyReplaceBodyMacro(method, version, replace)                                            \
  itkGenericOutputMacro(                                                                                      \
    #method " was deprecated for ITK " #version " and will be removed in a future version.  Use " #replace \
    " instead.")
#endif

// Most modern x86 CPUs have 64 byte aligned blocks which are used for
// the cache lines. By aligning multi-threaded structures with the
// cache lines, false shared can be reduced, and performance
// increased.
#define ITK_CACHE_LINE_ALIGNMENT 64

//
// itkPadStruct will add padding to a structure to ensure a minimum size
// for ensuring that adjacent structures do not share CACHE lines.
// Each struct will take up some multiple of cacheline sizes.
// This is particularly useful for arrays of thread private variables.
//
#define itkPadStruct( mincachesize, oldtype, newtype )                        \
    struct newtype: public oldtype                                            \
      {                                                                       \
         char _StructPadding[mincachesize - (sizeof(oldtype)%mincachesize) ]; \
      };

//
// itkAlignedTypedef is a macro which creates a new typedef to make a
// data structure aligned.
//
#if defined( ITK_HAS_GNU_ATTRIBUTE_ALIGNED )
# define itkAlignedTypedef( alignment, oldtype, newtype )   \
  typedef oldtype newtype __attribute__((aligned(alignment)))
#elif defined ( _MSC_VER )
# define itkAlignedTypedef( alignment, oldtype, newtype )   \
  typedef __declspec(align( alignment )) oldtype newtype
#else
# define itkAlignedTypedef( alignment, oldtype, newtype )        \
  typedef oldtype newtype
#endif

#if defined ( ITK_FUTURE_LEGACY_REMOVE )
//=============================================================================
/*
NOTE: DEPRECATED - This macro is not longer needed to support modern
compilers.

 Define a common way of declaring a templated function as a friend inside a class.
  - ITK_FRIEND_TEMPLATE_FUNCTION_ARGUMENTS(T)

  The following templated function

            template <T>
            T add(const T & a, const T & b);

   is declared as friend with

            class A
              {
              public:
                friend Self add<>( const Self & a, const Self & b );
              }

*/
#define ITK_FRIEND_TEMPLATE_FUNCTION_ARGUMENT(T)  < >
#else // LEGACY_REMOVE
#define ITK_FRIEND_TEMPLATE_FUNCTION_ARGUMENT(T) "Macro remove use C++11 compliant declaration of "
#endif

//--------------------------------------------------------------------------------
//  Helper macros for Template Meta-Programming techniques of for-loops
// unrolling
//--------------------------------------------------------------------------------

//--------------------------------------------------------------------------------
// Macro that generates an unrolled for loop for assigning elements of one array
// to elements of another array The array are assumed to be of same length
// (dimension), and this is also assumed to be the value of NumberOfIterations.
// No verification of size is performed. Casting is perfomed as part of the
// assignment, by using the DestinationElementType as the casting type.
// Source and destination array types must have defined opearator[] in their
// API.
#define itkForLoopAssignmentMacro(DestinationType,                                 \
                                  SourceType,                                      \
                                  DestinationElementType,                          \
                                  DestinationArray,                                \
                                  SourceArray,                                     \
                                  NumberOfIterations)                              \
  for ( unsigned int i = 0; i < NumberOfIterations; ++i )                          \
    {                                                                              \
    DestinationArray[i] = static_cast< DestinationElementType >( SourceArray[i] ); \
    }

//--------------------------------------------------------------------------------
// Macro that generates an unrolled for loop for rounding and assigning
// elements of one array to elements of another array The array are assumed to
// be of same length (dimension), and this is also assumed to be the value of
// NumberOfIterations.  No verification of size is performed. Casting is
// perfomed as part of the assignment, by using the DestinationElementType as
// the casting type.
// Source and destination array types must have defined opearator[] in their
// API.
#define itkForLoopRoundingAndAssignmentMacro(DestinationType,                         \
                                             Sourcrnd_halfintup,                      \
                                             DestinationElementType,                  \
                                             DestinationArray,                        \
                                             SourceArray,                             \
                                             NumberOfIterations)                      \
  for ( unsigned int i = 0; i < NumberOfIterations; ++i )                             \
    {                                                                                 \
    DestinationArray[i] = itk::Math::Round< DestinationElementType >(SourceArray[i]); \
    }

// end of Template Meta Programming helper macros

#ifndef NDEBUG

#ifdef _POSIX_SOURCE
#define itkAssertInDebugOrThrowInReleaseMacro(msg) __assert_fail (msg, __FILE__, __LINE__, __ASSERT_FUNCTION);
#else
#define itkAssertInDebugOrThrowInReleaseMacro(msg) itkGenericExceptionMacro(<< msg);
#endif

#else
#define itkAssertInDebugOrThrowInReleaseMacro(msg) itkGenericExceptionMacro(<< msg);
#endif

#define itkAssertOrThrowMacro(test, message)                       \
  if ( !( test ) )                                                 \
    {                                                              \
    std::ostringstream msgstr;                                     \
    msgstr << message;                                             \
    itkAssertInDebugOrThrowInReleaseMacro( msgstr.str().c_str() ); \
    }

#ifndef NDEBUG
#define itkAssertInDebugAndIgnoreInReleaseMacro(X) assert(X)
#else
#define itkAssertInDebugAndIgnoreInReleaseMacro(X)
#endif


//  !!!!!!!!!!!!!!!!!!!!!!!!!!!!!!!!!!!!!!!!!!!!!!!!
//  !!!!!!!!!!!!!!!!!!!!!!!!!!!!!!!!!!!!!!!!!!!!!!!!
//  !!  The ITK Get/Set Macros for various types !!
//  !!!!!!!!!!!!!!!!!!!!!!!!!!!!!!!!!!!!!!!!!!!!!!!!
//  !!!!!!!!!!!!!!!!!!!!!!!!!!!!!!!!!!!!!!!!!!!!!!!!
/** Portable definition of static constants.
 *
 * \pre \c type shall be an integral type (\c bool and enums are accepted as
 * well). If using C++, float may be valid (see below).
 *
 * \warning If the compiler does not support in-class member initialization,
 * the constants will be signed integers. You may observe warnings due to signed /
 * unsigned comparisons.
 *
 * When using C++11 or greater, constexpr
 * may be necessary for static const float initialization
 * and is beneficial in other cases where a value can be constant.
 *
 * \ingroup ITKCommon */
#if defined(__GNUC__) && ((__GNUC__ * 100) + __GNUC_MINOR__ ) < 405 && !defined( __clang__ ) && !defined( __INTEL_COMPILER )
#  define itkStaticConstMacro(name,type,value) enum { name = value }
#else
#  define itkStaticConstMacro(name,type,value) static constexpr type name = value
#endif

#define itkGetStaticConstMacro(name) (Self::name)

/** Set an input. This defines the Set"name"() method */
#define itkSetInputMacro(name, type)                                              \
  virtual void Set##name(const type *_arg)                                        \
    {                                                                             \
    itkDebugMacro("setting input " #name " to " << _arg);                         \
    if ( _arg != itkDynamicCastInDebugMode< type * >( this->ProcessObject::GetInput(#name) ) )  \
      {                                                                           \
      this->ProcessObject::SetInput( #name, const_cast< type * >( _arg ) );       \
      this->Modified();                                                           \
      }                                                                           \
    }

/** Get an input. This defines the Get"name"() method */
#define itkGetInputMacro(name, type)                                                                            \
  virtual const type * Get##name() const                                                                        \
    {                                                                                                           \
    itkDebugMacro( "returning input " << #name " of " <<  this->ProcessObject::GetInput(#name) );               \
    return itkDynamicCastInDebugMode< const type * >( this->ProcessObject::GetInput(#name) );                   \
    }

/** Set a decorated input. This defines the Set"name"() and a Set"name"Input() method */
#define itkSetDecoratedInputMacro(name, type)                                                                 \
  virtual void Set##name##Input(const SimpleDataObjectDecorator< type > *_arg)                                \
    {                                                                                                         \
    itkDebugMacro("setting input " #name " to " << _arg);                                                     \
    if ( _arg != itkDynamicCastInDebugMode< SimpleDataObjectDecorator< type > * >( this->ProcessObject::GetInput(#name) ) ) \
      {                                                                                                       \
      this->ProcessObject::SetInput( #name, const_cast< SimpleDataObjectDecorator< type > * >( _arg ) );      \
      this->Modified();                                                                                       \
      }                                                                                                       \
    }                                                                                                         \
  virtual void Set##name(const SimpleDataObjectDecorator< type > *_arg)                                \
    {                                                                                                         \
    this->Set##name##Input(_arg);                                                                                                  \
    }                                                                                                         \
  virtual void Set##name(const type &_arg)                           \
    {                                                                \
    using DecoratorType = SimpleDataObjectDecorator< type >;         \
    itkDebugMacro("setting input " #name " to " << _arg);            \
    const DecoratorType *oldInput =                                  \
      itkDynamicCastInDebugMode< const DecoratorType * >(            \
        this->ProcessObject::GetInput(#name) );                      \
CLANG_PRAGMA_PUSH                                                    \
CLANG_SUPPRESS_Wfloat_equal                                          \
    if ( oldInput && oldInput->Get() == _arg )                       \
CLANG_PRAGMA_POP                                                     \
      {                                                              \
      return;                                                        \
      }                                                              \
    typename DecoratorType::Pointer newInput = DecoratorType::New(); \
    newInput->Set(_arg);                                             \
    this->Set##name##Input(newInput);                                \
    }

/** Set a decorated input. This defines the Set"name"() and Set"name"Input() method */
#define itkGetDecoratedInputMacro(name, type)                                                                 \
  virtual const SimpleDataObjectDecorator< type > * Get##name##Input() const                                                                 \
    {                                                                                                                                        \
    itkDebugMacro( "returning input " << #name " of " << this->ProcessObject::GetInput(#name) );                                             \
    return itkDynamicCastInDebugMode< const SimpleDataObjectDecorator< type > * >( this->ProcessObject::GetInput(#name) );                   \
    }                                                                \
  virtual const type & Get##name() const                             \
    {                                                                \
    itkDebugMacro("Getting input " #name);                           \
    using DecoratorType = SimpleDataObjectDecorator< type >;         \
    const DecoratorType *input =                                     \
      itkDynamicCastInDebugMode< const DecoratorType * >(            \
        this->ProcessObject::GetInput(#name) );                      \
    if( input == nullptr )                                       \
      {                                                              \
      itkExceptionMacro(<<"input" #name " is not set");              \
      }                                                              \
    return input->Get();                                             \
    }

/** Set a decorated input. This defines the Set"name"() and Set"name"Input() method
 * and Get"name" and Get"name"Input methods */
#define itkSetGetDecoratedInputMacro(name, type)  \
  itkSetDecoratedInputMacro(name, type)           \
  itkGetDecoratedInputMacro(name, type)

/** Set a decorated input that derives from itk::Object, but not from
 * itk::DataObject. This defines the Set"name"() and Set"name"Input
 * methods.
 */
#define itkSetDecoratedObjectInputMacro(name, type)          \
  virtual void Set##name##Input(const DataObjectDecorator< type > *_arg)                                \
    {                                                                                                   \
    itkDebugMacro("setting input " #name " to " << _arg);                                               \
    if ( _arg != itkDynamicCastInDebugMode< DataObjectDecorator< type > * >( this->ProcessObject::GetInput(#name) ) ) \
      {                                                                                                 \
      this->ProcessObject::SetInput( #name, const_cast< DataObjectDecorator< type > * >( _arg ) );      \
      this->Modified();                                                                                 \
      }                                                                                                 \
    }                                                                                                   \
  virtual void Set##name(const type * _arg)                          \
    {                                                                \
    using DecoratorType = DataObjectDecorator< type >;               \
    itkDebugMacro("setting input " #name " to " << _arg);            \
    const DecoratorType *oldInput =                                  \
      itkDynamicCastInDebugMode< const DecoratorType * >(            \
        this->ProcessObject::GetInput(#name) );                      \
    if ( oldInput && oldInput->Get() == _arg )                       \
      {                                                              \
      return;                                                        \
      }                                                              \
    typename DecoratorType::Pointer newInput = DecoratorType::New(); \
    newInput->Set(_arg);                                             \
    this->Set##name##Input(newInput);                                \
    }

/** Get a decorated input that derives from itk::Object, but not from
 * itk::DataObject. This defines the Get"name"() and Get"name"Input
 * methods.
 */
#define itkGetDecoratedObjectInputMacro(name, type)          \
  virtual const DataObjectDecorator< type > * Get##name##Input() const                                                                 \
    {                                                                                                                                  \
      itkDebugMacro( "returning input " << #name " of "<< this->ProcessObject::GetInput(#name) );                                      \
    return itkDynamicCastInDebugMode< const DataObjectDecorator< type > * >( this->ProcessObject::GetInput(#name) );                   \
    }                                                                \
  virtual const type * Get##name() const                             \
    {                                                                \
    itkDebugMacro("Getting input " #name);                           \
    using DecoratorType = DataObjectDecorator< type >;               \
    const DecoratorType *input =                                     \
      itkDynamicCastInDebugMode< const DecoratorType * >(            \
        this->ProcessObject::GetInput(#name) );                      \
    if( input == nullptr )                                       \
      {                                                              \
      return nullptr;                                            \
      }                                                              \
    return input->Get();                                             \
    }

/** Set a decorated input. This defines the Set"name"() and Set"name"Input() method
 * and Get"name" and Get"name"Input methods */
#define itkSetGetDecoratedObjectInputMacro(name, type)  \
  itkSetDecoratedObjectInputMacro(name, type)           \
  itkGetDecoratedObjectInputMacro(name, type)

/** Set built-in type.  Creates member Set"name"() (e.g., SetVisibility()); */
#define itkSetMacro(name, type)                     \
  virtual void Set##name (const type _arg)          \
    {                                               \
    itkDebugMacro("setting " #name " to " << _arg); \
CLANG_PRAGMA_PUSH                                   \
CLANG_SUPPRESS_Wfloat_equal                         \
    if ( this->m_##name != _arg )                   \
      {                                             \
      this->m_##name = _arg;                        \
      this->Modified();                             \
      }                                             \
CLANG_PRAGMA_POP                                    \
    }

/** Get built-in type.  Creates member Get"name"() (e.g., GetVisibility()); */
#define itkGetMacro(name, type)                                       \
  virtual type Get##name ()                                         \
    {                                                                 \
    return this->m_##name;                                          \
    }

/** Get built-in type.  Creates member Get"name"() (e.g., GetVisibility());
 * This is the "const" form of the itkGetMacro.  It should be used unless
 * the member can be changed through the "Get" access routine. */
#define itkGetConstMacro(name, type)                                  \
  virtual type Get##name () const                                   \
    {                                                                 \
    return this->m_##name;                                          \
    }

/** Get built-in type.  Creates member Get"name"() (e.g., GetVisibility());
 * This is the "const" form of the itkGetMacro.  It should be used unless
 * the member can be changed through the "Get" access routine.
 * This versions returns a const reference to the variable. */
#define itkGetConstReferenceMacro(name, type)                         \
  virtual const type &Get##name () const                            \
    {                                                                 \
    return this->m_##name;                                          \
    }

/** Set built-in type.  Creates member Set"name"() (e.g., SetVisibility());
 * This should be used when the type is an enum. It is used to avoid warnings on
 * some compilers with non specified enum types passed to
 * itkDebugMacro. */
#define itkSetEnumMacro(name, type)                                           \
  virtual void Set##name (const type _arg)                                  \
    {                                                                         \
    itkDebugMacro( "setting " #name " to " << static_cast< long >( _arg ) ); \
    if ( this->m_##name != _arg )                                           \
      {                                                                       \
      this->m_##name = _arg;                                                \
      this->Modified();                                                       \
      }                                                                       \
    }

/** Get built-in type.  Creates member Get"name"() (e.g., GetVisibility());
  * This should be use when the type is an enum. It is use to avoid warnings on
  * some compilers with non specified enum types passed to
  * itkDebugMacro. */
#define itkGetEnumMacro(name, type)                                           \
  virtual type Get##name () const                                             \
    {                                                                         \
    return this->m_##name;                                                    \
    }

/** Set character string.  Creates member Set"name"()
 * (e.g., SetFilename(char *)). The macro assumes that
 * the class member (name) is declared a type std::string. */
#define itkSetStringMacro(name)                             \
  virtual void Set##name (const char *_arg)               \
    {                                                       \
    if ( _arg && ( _arg == this->m_##name ) ) { return; } \
    if ( _arg )                                             \
      {                                                     \
      this->m_##name = _arg;                              \
      }                                                     \
    else                                                    \
      {                                                     \
      this->m_##name = "";                                \
      }                                                     \
    this->Modified();                                       \
    }                                                       \
  virtual void Set##name (const std::string & _arg)       \
    {                                                       \
    this->Set##name( _arg.c_str() );                      \
    }                                                       \


/** Get character string.  Creates member Get"name"()
 * (e.g., SetFilename(char *)). The macro assumes that
 * the class member (name) is declared as a type std::string. */
#define itkGetStringMacro(name)            \
  virtual const char *Get##name () const \
    {                                      \
    return this->m_##name.c_str();       \
    }

/** Set built-in type where value is constrained between min/max limits.
 * Create member Set"name"() (e.q., SetRadius()). \#defines are
 * convienience for clamping open-ended values. */
#define itkSetClampMacro(name, type, min, max)                                 \
  virtual void Set##name (type _arg)                                     \
    {                                                                          \
    const type temp_extrema=( _arg < min ? min : ( _arg > max ? max : _arg ) );\
    itkDebugMacro("setting " << #name " to " << _arg);                         \
CLANG_PRAGMA_PUSH                                                              \
CLANG_SUPPRESS_Wfloat_equal                                                    \
    if ( this->m_##name != temp_extrema )                                      \
      {                                                                        \
      this->m_##name = temp_extrema;                                           \
      this->Modified();                                                        \
      }                                                                        \
CLANG_PRAGMA_POP                                                               \
    }

//NOTE: warning: comparing floating point with == or != is unsafe [-Wfloat-equal]
/** Set pointer to object; uses Object reference counting methodology.
 * Creates method Set"name"() (e.g., SetPoints()). Note that using
 * smart pointers requires using real pointers when setting input,
 * but returning smart pointers on output. */
#define itkSetObjectMacro(name, type)                  \
  virtual void Set##name (type * _arg)                 \
    {                                                  \
    itkDebugMacro("setting " << #name " to " << _arg); \
CLANG_PRAGMA_PUSH                                      \
CLANG_SUPPRESS_Wfloat_equal                            \
    if ( this->m_##name != _arg )                      \
      {                                                \
      this->m_##name = _arg;                           \
      this->Modified();                                \
      }                                                \
CLANG_PRAGMA_POP                                       \
    }

/** Get a smart pointer to an object.  Creates the member
 * Get"name"() (e.g., GetPoints()).
 * NOTE:  This function returns a non-const
 * version of the internal member variable
 * and could easily be used to modify the
 * behavior of the class without
 * properly resetting the pipeline
 * symantics */
// NOTE: A class can use either itkGetModifiableObjectMacro
//       or itkGetObjectMacro, but not both.
//       A class can use either itkGetModifiableObjectMacro
//       or itkGetConstObjectMacro, but not both.
//       If the desired behavior is to only provide const
//       access to the itkObject ivar, then use itkGetConstObjectMacro,
//       else use itkGetModifiableObjectMacro for read/write access to
//       the ivar.
//       It is permissable to use both itkGetObjectMacro and itkGetConstObjectMacro
//       for backwards compatibility.
//       If the ITK_LEGACY_REMOVE=FALSE, then it is
//       permissable to use itkGetObjectMacro which
//       defines both signatures itk::GetXXX() and
//       itk::GetModifiableXXX()

/** Get a smart const pointer to an object.  Creates the member
 * Get"name"() (e.g., GetPoints()). */
#define itkGetConstObjectMacro(name, type)            \
  virtual const type * Get##name () const             \
    {                                                 \
    return this->m_##name.GetPointer();               \
    }


#if defined ( ITK_FUTURE_LEGACY_REMOVE )
// In the future, the itkGetObjectMacro will be deprecated with the ITK_LEGACY_REMOVE
// flag.  For now, this very advanced feature is only available
// through manual setting of a compiler define -DITK_FUTURE_LEGACY_REMOVE
// ("/DITK_FUTURE_LEGACY_REMOVE /EHsc" with Visual Studio)
// to ease the transition from the historical GetObjectMacro to the GetModifiableObjectMacro
#  define itkGetObjectMacro(name, type)                                                         \
  virtual type * Get##name ()                                                                   \
    {                                                                                           \
    purposeful_error("itkGetObjectMacro should be replaced with itkGetModifiableObjectMacro."); \
    }

#  define itkGetModifiableObjectMacro(name, type)     \
  virtual type * GetModifiable##name ()               \
    {                                                 \
    return this->m_##name.GetPointer();               \
    }                                                 \
  itkGetConstObjectMacro(name, type)

#else  // defined ( ITK_FUTURE_LEGACY_REMOVE )
/** Get a smart pointer to an object.  Creates the member
 * Get"name"() (e.g., GetPoints()). */
# define itkGetObjectMacro(name, type)                \
  virtual type * Get##name ()                         \
    {                                                 \
    return this->m_##name.GetPointer();               \
    }
#  define itkGetModifiableObjectMacro(name, type)     \
  virtual type * GetModifiable##name ()               \
    {                                                 \
    return this->m_##name.GetPointer();               \
    }                                                 \
  itkGetConstObjectMacro(name, type)                  \
  itkGetObjectMacro(name, type)
#endif // defined ( ITK_FUTURE_LEGACY_REMOVE )

// For backwards compatibility define ITK_EXPORT to nothing
#define ITK_EXPORT


/** Get a const reference to a smart pointer to an object.
 * Creates the member Get"name"() (e.g., GetPoints()). */
#define itkGetConstReferenceObjectMacro(name, type)                     \
  virtual const typename type::Pointer & Get##name () const             \
    {                                                                   \
    return this->m_##name;                                              \
    }

/** Set const pointer to object; uses Object reference counting methodology.
 * Creates method Set"name"() (e.g., SetPoints()). Note that using
 * smart pointers requires using real pointers when setting input,
 * but returning smart pointers on output. */
#define itkSetConstObjectMacro(name, type)              \
  virtual void Set##name (const type * _arg)          \
    {                                                   \
    itkDebugMacro("setting " << #name " to " << _arg); \
    if ( this->m_##name != _arg )                     \
      {                                                 \
      this->m_##name = _arg;                          \
      this->Modified();                                 \
      }                                                 \
    }

/** Create members "name"On() and "name"Off() (e.g., DebugOn() DebugOff()).
 * Set method must be defined to use this macro. */
#define itkBooleanMacro(name) \
  virtual void name##On ()  \
    {                         \
    this->Set##name(true);  \
    }                         \
  virtual void name##Off () \
    {                         \
    this->Set##name(false); \
    }

/** General set vector macro creates a single method that copies specified
 * number of values into object.
 * Examples: void SetColor(c,3) */
#define itkSetVectorMacro(name, type, count) \
  virtual void Set##name(type data[])        \
    {                                        \
    unsigned int i;                          \
    for ( i = 0; i < count; i++ )            \
      {                                      \
CLANG_PRAGMA_PUSH                            \
CLANG_SUPPRESS_Wfloat_equal                  \
      if ( data[i] != this->m_##name[i] )    \
CLANG_PRAGMA_POP                             \
        {                                    \
        break;                               \
        }                                    \
      }                                      \
    if ( i < count )                         \
      {                                      \
      this->Modified();                      \
      for ( i = 0; i < count; i++ )          \
        {                                    \
        this->m_##name[i] = data[i];         \
        }                                    \
      }                                      \
    }

/** Get vector macro. Returns pointer to type (i.e., array of type).
 * This is for efficiency. */
#define itkGetVectorMacro(name, type, count) \
  virtual type * Get##name () const        \
    {                                        \
    return this->m_##name;                 \
    }

/**\def itkGPUKernelClassMacro
 * Construct a non-templatized helper class that
 * provides the GPU kernel source code as a const char*
 */
#define itkGPUKernelClassMacro(kernel)      \
/**\class kernel                            \
 * Workaround KWstyle bug                   \
 * \ingroup ITKCommon                       \
 */                                         \
class kernel                                \
  {                                         \
    public:                                 \
      static const char* GetOpenCLSource(); \
    private:                                \
      kernel();                             \
      virtual ~kernel();                    \
      kernel(const kernel &);               \
      void operator=(const kernel &);       \
  };

#define itkGetOpenCLSourceFromKernelMacro(kernel) \
  static const char* GetOpenCLSource() \
  {                                 \
    return kernel::GetOpenCLSource();  \
  }

// A useful macro in the PrintSelf method for printing member variables
// which are pointers to object based on the LightObject class.
#define itkPrintSelfObjectMacro(name)                                 \
  if (static_cast<const LightObject*>(this->m_##name) == nullptr) \
    {                                                                 \
    os << indent << #name << ": (null)" << std::endl;                 \
    }                                                                 \
  else                                                                \
    {                                                                 \
    os << indent << #name << ": " << std::endl;                       \
    this->m_##name->Print(os,indent.GetNextIndent());                 \
    }


/** Set a decorated output. This defines the Set"name"() and a Set"name"Output() method */
#define itkSetDecoratedOutputMacro(name, type)                                                                 \
  virtual void Set##name##Output(const SimpleDataObjectDecorator< type > *_arg)                                \
    {                                                                                                         \
    itkDebugMacro("setting output " #name " to " << _arg);                                                     \
    if ( _arg != itkDynamicCastInDebugMode< SimpleDataObjectDecorator< type > * >( this->ProcessObject::GetOutput(#name) ) ) \
      {                                                                                                       \
      this->ProcessObject::SetOutput( #name, const_cast< SimpleDataObjectDecorator< type > * >( _arg ) );      \
      this->Modified();                                                                                       \
      }                                                                                                       \
    }                                                                                                         \
  virtual void Set##name(const type &_arg)                                \
    {                                                                     \
    using DecoratorType = SimpleDataObjectDecorator< type >;              \
    itkDebugMacro("setting output " #name " to " << _arg);                \
    DecoratorType *output = itkDynamicCastInDebugMode< DecoratorType * >( \
        this->ProcessObject::GetOutput(#name) );                          \
    if ( output )                                                         \
      {                                                                   \
      if ( output->Get() == _arg )                                        \
        {                                                                 \
        return;                                                           \
        }                                                                 \
      else                                                                \
        {                                                                 \
        output->Set(_arg);                                                \
        }                                                                 \
      }                                                                   \
    else                                                                  \
      {                                                                   \
      typename DecoratorType::Pointer newOutput = DecoratorType::New();   \
      newOutput->Set(_arg);                                               \
      this->Set##name##Output(newOutput);                                 \
      }                                                                   \
    }

/** Set a decorated output. This defines the Get"name"() and Get"name"Output() method */
#define itkGetDecoratedOutputMacro(name, type)                                                                                \
  virtual const SimpleDataObjectDecorator< type > * Get##name##Output() const                                                 \
    {                                                                                                                         \
    itkDebugMacro( "returning output " << #name " of " << this->ProcessObject::GetOutput(#name) );                            \
    return itkDynamicCastInDebugMode< const SimpleDataObjectDecorator< type > * >( this->ProcessObject::GetOutput(#name) );   \
    }                                                                \
  virtual const type & Get##name() const                             \
    {                                                                \
    itkDebugMacro("Getting output " #name);                          \
    using DecoratorType = SimpleDataObjectDecorator< type >;         \
    const DecoratorType *output =                                    \
      itkDynamicCastInDebugMode< const DecoratorType * >(            \
        this->ProcessObject::GetOutput(#name) );                     \
    if( output == nullptr )                                      \
      {                                                              \
      itkExceptionMacro(<<"output" #name " is not set");             \
      }                                                              \
    return output->Get();                                            \
    }


/** Defines to provide compatibility with derived iterators.
 *
 * With ITKv5 several methods for Image Iterators have been
 * devirtualized for performance reasons. These definitions may help
 * provide legacy compatibility, or help  detecting derived iterators
 * relying on the virtual  interface. Compatibility for derived
 * classes can be achieved with defining ITKV4_COMPATIBILITY. Code
 * should be migrated to no longer rely on the old virtual interface.
 */
#if defined(ITKV4_COMPATIBILITY)
#define ITK_ITERATOR_VIRTUAL virtual
#define ITK_ITERATOR_OVERRIDE override
#define ITK_ITERATOR_FINAL
#elif !defined(ITK_LEGACY_REMOVE)
#define ITK_ITERATOR_VIRTUAL  virtual
#define ITK_ITERATOR_OVERRIDE override
#define ITK_ITERATOR_FINAL    final
#else
#define ITK_ITERATOR_VIRTUAL
#define ITK_ITERATOR_OVERRIDE
#define ITK_ITERATOR_FINAL
#endif

#include "itkExceptionObject.h"

/** itkDynamicCastInDebugMode
  * Use static_cast in Release builds, and dynamic_cast in Debug
  *
  * Note: this must come after:
  *
  *   #include "itkExceptionObject.h"
  */
template <typename TTarget, typename TSource>
TTarget itkDynamicCastInDebugMode(TSource x)
{
#ifndef NDEBUG
    if(x == 0)
      {
      return 0;
      }
    TTarget rval = dynamic_cast<TTarget>(x);
    if(rval == 0)
      {
      itkGenericExceptionMacro(<< "Failed dynamic cast to "
                               << typeid(TTarget).name()
                               << " object type = "
                               << x->GetNameOfClass());
      }
    return rval;
#else
  return static_cast<TTarget>(x);
#endif
}

#endif //end of itkMacro.h<|MERGE_RESOLUTION|>--- conflicted
+++ resolved
@@ -229,7 +229,9 @@
 #endif
 //-*-*-*
 
-<<<<<<< HEAD
+// A macro for methods which are const in ITKv5, but not in ITKv4
+#define ITKv5_CONST
+
 // DEPRECATED: These macros are left here for compatibility with remote modules.
 // Once they have been removed from all known remote modules, this code should
 // be removed.
@@ -237,12 +239,6 @@
   #define ITK_CONSTEXPR_FUNC "Replace ITK_CONSTEXPR_FUNC with constexpr"
   #define ITK_CONSTEXPR_VAR  "Replace ITK_CONSTEXPR_VAR with constexpr"
 #else
-=======
-// A macro for methods which are const in ITKv5, but not in ITKv4
-#define ITKv5_CONST
-
-#if ITK_COMPILER_CXX_CONSTEXPR
->>>>>>> 6dd12c2c
   #define ITK_CONSTEXPR_FUNC constexpr
   #define ITK_CONSTEXPR_VAR constexpr
 #endif
