--- conflicted
+++ resolved
@@ -118,10 +118,6 @@
   bool isConverged = false;
   while( iteration++ < this->m_NumberOfIterationsPerLevel[this->m_CurrentLevel] && !isConverged )
     {
-<<<<<<< HEAD
-    std::cout << "    Iteration " << iteration << std::flush;
-    updateDerivative.Fill(0);
-=======
     std::cout << "    Iteration: " << iteration << std::flush;
 
     updateDerivative.Fill( 0 );
@@ -129,7 +125,6 @@
     MeasureType averageMetricValue = NumericTraits<MeasureType>::Zero;
 
     // Time index zero brings the moving image closest to the fixed image
->>>>>>> 6929a391
     for( IndexValueType timePoint = 0; timePoint < numberOfTimePoints; timePoint++ )
       {
       RealType t = NumericTraits<RealType>::Zero;
