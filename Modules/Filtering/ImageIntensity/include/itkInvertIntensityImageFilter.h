/*=========================================================================
 *
 *  Copyright Insight Software Consortium
 *
 *  Licensed under the Apache License, Version 2.0 (the "License");
 *  you may not use this file except in compliance with the License.
 *  You may obtain a copy of the License at
 *
 *         http://www.apache.org/licenses/LICENSE-2.0.txt
 *
 *  Unless required by applicable law or agreed to in writing, software
 *  distributed under the License is distributed on an "AS IS" BASIS,
 *  WITHOUT WARRANTIES OR CONDITIONS OF ANY KIND, either express or implied.
 *  See the License for the specific language governing permissions and
 *  limitations under the License.
 *
 *=========================================================================*/
#ifndef itkInvertIntensityImageFilter_h
#define itkInvertIntensityImageFilter_h

#include "itkUnaryFunctorImageFilter.h"

namespace itk
{
namespace Functor
{
/**
 * \class InvertIntensityTransform
 * \brief
 * \ingroup ITKImageIntensity
 */
template< typename TInput, typename  TOutput >
class InvertIntensityTransform
{
public:
  typedef typename NumericTraits< TInput >::RealType RealType;
  InvertIntensityTransform() { m_Maximum = NumericTraits< TInput >::max(); }
  ~InvertIntensityTransform() {}

  void SetMaximum(TOutput max) { m_Maximum = max; }

  bool operator!=(const InvertIntensityTransform & other) const
  {
    if ( m_Maximum != other.m_Maximum )
      {
      return true;
      }
    return false;
  }

  bool operator==(const InvertIntensityTransform & other) const
  {
    return !( *this != other );
  }

  inline TOutput operator()(const TInput & x) const
  {
    TOutput result = static_cast< TOutput >( m_Maximum - x );

    return result;
  }

private:
  TInput m_Maximum;
};
}  // end namespace functor

/** \class InvertIntensityImageFilter
 * \brief Invert the intensity of an image.
 *
 * InvertIntensityImageFilter inverts intensity of pixels by
 * subtracting pixel value to a maximum value. The maximum value can
 * be set with SetMaximum and defaults the maximum of input pixel
 * type. This filter can be used to invert, for example, a binary
 * image, a distance map, etc.
 *
 * \author Gaetan Lehmann. Biologie du Developpement et de la Reproduction, INRA de Jouy-en-Josas, France.
 *
 * \sa IntensityWindowingImageFilter ShiftScaleImageFilter
 * \ingroup IntensityImageFilters  MultiThreaded
 *
 * \ingroup ITKImageIntensity
 *
 * \wiki
 * \wikiexample{ImageProcessing/InvertIntensityImageFilter,Invert an image}
 * \endwiki
 */
template< typename  TInputImage, typename  TOutputImage = TInputImage >
class InvertIntensityImageFilter:
  public
  UnaryFunctorImageFilter< TInputImage, TOutputImage,
                           Functor::InvertIntensityTransform<
                             typename TInputImage::PixelType,
                             typename TOutputImage::PixelType >   >
{
public:
  /** Standard class typedefs. */
  typedef InvertIntensityImageFilter Self;
  typedef UnaryFunctorImageFilter< TInputImage, TOutputImage,
                                   Functor::InvertIntensityTransform<
                                     typename TInputImage::PixelType,
                                     typename TOutputImage::PixelType > > Superclass;
  typedef SmartPointer< Self >       Pointer;
  typedef SmartPointer< const Self > ConstPointer;

  typedef typename TOutputImage::PixelType                   OutputPixelType;
  typedef typename TInputImage::PixelType                    InputPixelType;
  typedef typename NumericTraits< InputPixelType >::RealType RealType;

  /** Method for creation through the object factory. */
  itkNewMacro(Self);

  /** Runtime information support. */
  itkTypeMacro(InvertIntensityImageFilter,
               UnaryFunctorImageFilter);

<<<<<<< HEAD
  /** Set/Get the maximum intensity value for the inversion. */
=======
  /**Set/Get the maximum intensity value for the inversion. */
>>>>>>> 38f813b8
  itkSetMacro(Maximum, InputPixelType);
  itkGetConstReferenceMacro(Maximum, InputPixelType);

  void PrintSelf(std::ostream & os, Indent indent) const ITK_OVERRIDE;

  /** Process to execute before entering the multithreaded section */
  void BeforeThreadedGenerateData() ITK_OVERRIDE;

#ifdef ITK_USE_CONCEPT_CHECKING
  // Begin concept checking
  itkConceptMacro( InputHasNumericTraitsCheck,
                   ( Concept::HasNumericTraits< InputPixelType > ) );
  // End concept checking
#endif

protected:
  InvertIntensityImageFilter();
  virtual ~InvertIntensityImageFilter() {}

private:
  ITK_DISALLOW_COPY_AND_ASSIGN(InvertIntensityImageFilter);

  InputPixelType m_Maximum;
};
} // end namespace itk

#ifndef ITK_MANUAL_INSTANTIATION
#include "itkInvertIntensityImageFilter.hxx"
#endif

#endif<|MERGE_RESOLUTION|>--- conflicted
+++ resolved
@@ -114,11 +114,7 @@
   itkTypeMacro(InvertIntensityImageFilter,
                UnaryFunctorImageFilter);
 
-<<<<<<< HEAD
   /** Set/Get the maximum intensity value for the inversion. */
-=======
-  /**Set/Get the maximum intensity value for the inversion. */
->>>>>>> 38f813b8
   itkSetMacro(Maximum, InputPixelType);
   itkGetConstReferenceMacro(Maximum, InputPixelType);
 
